--- conflicted
+++ resolved
@@ -139,11 +139,7 @@
       {'params': self.get_layers(lambda x: self.output == x), 'lr': LR / 10},
     ]
     # increasing the eps leads to less saturated nets with a few dead neurons
-<<<<<<< HEAD
     optimizer = ranger_ada.RangerAdaBelief(self.parameters(), betas=(.9, 0.999), eps=1.0e-7)
-=======
-    optimizer = ranger.Ranger(train_params, betas=(.9, 0.999), eps=1.0e-7)
->>>>>>> 660888b8
     # Drop learning rate after 75 epochs
     scheduler = torch.optim.lr_scheduler.StepLR(optimizer, step_size=75, gamma=0.3)
     return [optimizer], [scheduler]
